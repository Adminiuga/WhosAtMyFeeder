--- conflicted
+++ resolved
@@ -22,13 +22,9 @@
 config = None
 firstmessage = True
 
-<<<<<<< HEAD
-DBPATH = './data/speciesid.db'
+DBPATH = "./data/speciesid.db"
 DEFAULT_MQTT_PORT = 1833
 DEFAULT_INSECURE_TLS = False
-=======
-DBPATH = "./data/speciesid.db"
->>>>>>> 28e4536a
 
 
 def classify(image):
@@ -293,18 +289,15 @@
         password = config["frigate"]["mqtt_password"]
         client.username_pw_set(username, password)
 
-<<<<<<< HEAD
-    mqtt_port = config['frigate'].get('mqtt_port', DEFAULT_MQTT_PORT)
-    if config['frigate'].get('mqtt_use_tls', False):
-        ca_certs = config['frigate'].get('mqtt_tls_ca_certs')
+    mqtt_port = config["frigate"].get("mqtt_port", DEFAULT_MQTT_PORT)
+    if config["frigate"].get("mqtt_use_tls", False):
+        ca_certs = config["frigate"].get("mqtt_tls_ca_certs")
         client.tls_set(ca_certs)
-        client.tls_insecure_set(config['frigate'].get('mqtt_tls_insecure',
-                                                      DEFAULT_INSECURE_TLS))
-
-    client.connect(config['frigate']['mqtt_server'], mqtt_port)
-=======
-    client.connect(config["frigate"]["mqtt_server"])
->>>>>>> 28e4536a
+        client.tls_insecure_set(
+            config["frigate"].get("mqtt_tls_insecure", DEFAULT_INSECURE_TLS)
+        )
+
+    client.connect(config["frigate"]["mqtt_server"], mqtt_port)
     client.loop_forever()
 
 
